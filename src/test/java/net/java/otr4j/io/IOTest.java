--- conflicted
+++ resolved
@@ -1,4 +1,3 @@
-<<<<<<< HEAD
 package net.java.otr4j.io;
 
 import java.io.ByteArrayInputStream;
@@ -178,186 +177,4 @@
 
 		assertTrue(source.equals(result));
 	}
-}
-=======
-package net.java.otr4j.io;
-
-import java.io.ByteArrayInputStream;
-import java.io.ByteArrayOutputStream;
-import java.math.BigInteger;
-import java.security.KeyPair;
-
-import javax.crypto.interfaces.DHPublicKey;
-
-import org.junit.Test;
-
-import static org.junit.Assert.*;
-import net.java.otr4j.crypto.OtrCryptoEngineImpl;
-import net.java.otr4j.io.messages.DHKeyMessage;
-import net.java.otr4j.io.messages.RevealSignatureMessage;
-import net.java.otr4j.session.Session.OTRv;
-
-public class IOTest {
-
-	public interface EncodedMessageTextSample {
-
-		public static final String DataMessage1 = "?OTR:AAIDAAAAAAEAAAABAAAAwCcGDemZNMCfOZl4ACf8L2G2G2qXDX6gJxKXBEgOjA7U/lgQJ+UklQzp0txnWqAhQ8HDfmGoMeo5Ez0N8X1xlXq8f3UL/fPrp7X2JW9JHr2fi541oPmtJpLtbSlIA+ri8Y1ptoxTriIyMWsngvSAkwFWb7lcDyJwXsc3ZUVi2xG/6ggdU+XxZe7ow5KfTK0usMIBnAGOfpygel6UBk7UPGRd9rWFaq1JOqkFopcKhar4IMydeaJa3AFbfrrmSYqqowAAAAAAAAABAAAABkOjnTF/CcaT9PEoW1n+hukkVE+RtvCNpSn4AAAAAA==.";
-		// From OTR page.
-		public static final String DataMessage2 = "?OTR:AAEDAAAAAQAAAAEAAADAVf3Ei72ZgFeKqWvLMnuVPVCwxktsOZ1QdjeLp6jn62mCVtlY9nS6sRkecpjuLYHRxyTdRu2iEVtSsjZqK55ovZ35SfkOPHeFYa9BIuxWi9djHMVKQ8KOVGAVLibjZ6P8LreDSKtWDv9YQjIEnkwFVGCPfpBq2SX4VTQfJAQXHggR8izKxPvluXUdG9rIPh4cac98++VLdIuFMiEXjUIoTX2rEzunaCLMy0VIfowlRsgsKGrwhCCv7hBWyglbzwz+AAAAAAAAAAQAAAF2SOrJvPUerB9mtf4bqQDFthfoz/XepysnYuReHHEXKe+BFkaEoMNGiBl4TCLZx72DvmZwKCewWRH1+W66ggrXKw2VdVl+vLsmzxNyWChGLfBTL5/3SUF09BfmCEl03Ckk7htAgyAQcBf90RJznZndv7HwVAi3syupi0sQDdOKNPyObR5FRtqyqudttWmSdmGCGFcZ/fZqxQNsHB8QuYaBiGL7CDusES+wwfn8Q7BGtoJzOPDDx6KyIyox/flPx2DZDJIZrMz9b0V70a9kqKLo/wcGhvHO6coCyMxenBAacLJ1DiINLKoYOoJTM7zcxsGnvCxaDZCvsmjx3j8Yc5r3i3ylllCQH2/lpr/xCvXFarGtG7+wts+UqstS9SThLBQ9Ojq4oPsX7HBHKvq19XU3/ChIgWMy+bczc5gpkC/eLAIGfJ0D5DJsl68vMXSmCoFK0HTwzzNa7lnZK4IutYPBNBCv0pWORQqDpskEz96YOGyB8+gtpFgCrkuV1bSB9SRVmEBfDtKPQFhKowAAAAA=.";
-		public static final String DHCommitMessageText = "?OTR:AAICAAAAxM277nE7lEH30XWAryFZW4WDW2BUKE4fK/PFJcFGGyR7Z3SoIviHLphSDudtgiflruKOJ3PoeTV7py5fa0JwsvpDRjkSR9Fa5qfePlG7PfYSoSzYb81VJzIOK38gPH0TeG4/FNx7ywM3vFm0nGXkfmAICtp6BAZpM4WUFnWhB2rl1VTzo2YoUdspTXSHiEt3FSu5oo3EsF0TAmimMRBSB4AZH0R5WgBcxUVEtJOa6WIJ6HhJ/zjoh18vJgjAAN9kpJkuEbQAAAAgQLGeTiq4iYf91VxTPHw0T1arydZuMYK16y6DrAizgfo=.";
-		public static final String DHKeyMessageText = "?OTR:AAIKAAAAwDQlc11etGIBTSMB/rI9hgRTWfIfWhA+jmgDwpUDjdh8uilY0UXPrcH17+/9cRUjWxQdObavVNICPpuwHra2Xnz0S9nq6IRW2Fq9yaH51vg8AEliqHaDqfr5cMBFEAIqfJFC8v5IvMN4pfehHWgh+fjMHujXZYzJOTv2KXwq8GtD9kq2xIsCOglZ6aQ/jpHq0PoGdLfw1oD8DBvjWI7iJcg7pu2jL4WeEp6bxLcJqrYHob18qxCmKAwYvj8ScIkgPA==.";
-		public static final String RevealSignatureMessageText = "?OTR:AAIRAAAAEBpB31X97veB2M9tUUiU7pkAAAHSPp5PTQpf+akbmE0aBPViimS1S4t1HWCjtyNg+Sgd9ZoeaQIG5me2VRTqDJHb/ZF2cV0ru/uWUmRObXwtm+URnWEYWRuwUr2Q/2A2Ueo7eYfbOG3sOQrqFK4XWHesduhAzrGKGlZ0bjlHyi6C/+4eli8KsnFe7ii9fV6gYPBsTDevr8taPdh0JYfwB6F3NEPiT6sv/jskfGeVkjYvIQZ6KNUmcF5eXn6kOWqEq/67KWtWpiFJ92qAdCJjhDnwOlxSxaL4wHJd3dSgWU5XCQv18eoUpleCNrQCjNxLsZFTibee38wKx6Mq2eMkpjvqmhrD13t9iGEFWS5Gp4AezaLooTPXlJ6I1vB8288oG+06h6Nx1KkgUrLGwuUWL0BAamgxuqraf1G3SlxY3sU3/KRyMHAtBdufGJSydpgeKRyi0jl240q8FhVtIE8ysPJGmORs9+skP8qnY8Ljdp1TQGq19aNyrS02AuK9hegpEubmUmyv8jpqPIpj98RvjqfREyd5PreGDC7i8Z/SfdiHR/PgpW1yUdBSxqMFfOXCb/VlhgNXwBjXvYuS1Xk8GZz67q25QahD1S2znzzKX6bOd2w0ubwCOZ8PowDFPcmT2aPE7Ke14zPijVLJ2uoT3whSO1LMONpy/f87.";
-		public static final String SignatureMessageText = "?OTR:AAISAAAB0r0CzJSXTbcMeSVFQ/9kSPNW7P9BLYGn2zfIJALhXU0L8jGxUce4sZWNKhPA8QF8duBHlV1rXrZjJqSyYFaFQV1uAU6WrdgCus9T2cqqDE0VICwzHfbiz/RNt0FZSERGNtmLF/qHY+yHZwOKI4P3F9XP9/OSSCixSo1dRa8JxrPAgyYU8Y9bNudRTnIgdaKpCX0wVXcIe2Axp0Ni0YXmDSUAJACfiY9ShGjW2d3HPZiDLvlJVW44Fp73lijJQWXmxXQ6tu59yTyNyAqZUMqbSiM6HukH8wuLTHVWkWN63KdxdXC9OAMXMTHTECmDuK9oD5/LFTZOGTQ202g5p4Mbkokbh2fMW7GhpLwAT8Y4De5sy9DfFotobjHBKktxnF+z/LYDcNQyY6EE2iLK0R4qLzrNZA4uifePZAhqawx5fKfd30b8xUIMEjobTm2Cz4osjYyUMRtQWtNjsG2wp3m4nQ+lJfLwtfWg53og8o/kidulGuEiCg3CYSfT2Mzw5o9t5kswBdnRWwUvP6VNP3s6mOFg2s3WZ7HTisK7IWOyEfilyTa7IMGxwDriDayykaXZA5/x+7LZFHy7qNOTxt1cWQ1+Elr4NKYwSOXe6H7LtCb/4GiKxEwB8qnthM2xLxbvZuIGC0qbqQ==.";
-
-		public static final String QueryMessage_Bizzare = "?OTRv?";
-		public static final String QueryMessage_V1_CASE1 = "?OTR?";
-		public static final String QueryMessage_V1_CASE2 = "?OTR?v?";
-		public static final String QueryMessage_V2 = "?OTRv2?";
-		public static final String QueryMessage_V12 = "?OTR?v2?";
-		public static final String QueryMessage_V14x = "?OTRv24x?";
-		public static final String QueryMessage_V124x = "?OTR?v24x?";
-		public static final String QueryMessage_CommonRequest = "?OTR?v2? Bob has requested an Off-the-Record private conversation &lt;http://otr.cypherpunks.ca/&gt;.  However, you do not have a plugin to support that. See http://otr.cypherpunks.ca/ for more information.";
-		public static final String PlainText_V12 = "This is a plain text that has hidden support for V1 and V2! 	  				 	 	 	    		  	  	 	  	 ";
-		public static final String PlainText_V1 = "This is a plain text that has hidden support for V1! 	  				 	 	 	    		  	 ";
-		public static final String PlainText_UTF8 = "Αυτό είναι απλό UTF-8 κείμενο!";
-	}
-
-	@Test
-	public void testIOShort() throws Exception {
-		int source = 10;
-
-		ByteArrayOutputStream out = new ByteArrayOutputStream();
-		OtrOutputStream oos = new OtrOutputStream(out);
-		try {
-			oos.writeShort(source);
-
-			byte[] converted = out.toByteArray();
-
-			ByteArrayInputStream bin = new ByteArrayInputStream(converted);
-			OtrInputStream ois = new OtrInputStream(bin);
-			try {
-				int result = ois.readShort();
-
-				assertEquals(source, result);
-			} finally {
-				ois.close();
-			}
-		} finally {
-			oos.close();
-		}
-	}
-
-	@Test
-	public void testIOData() throws Exception {
-		byte[] source = new byte[] { 1, 1, 1, 1 };
-
-		ByteArrayOutputStream out = new ByteArrayOutputStream();
-		OtrOutputStream oos = new OtrOutputStream(out);
-		try {
-			oos.writeData(source);
-
-			byte[] converted = out.toByteArray();
-
-			ByteArrayInputStream bin = new ByteArrayInputStream(converted);
-			OtrInputStream ois = new OtrInputStream(bin);
-			try {
-				byte[] result = ois.readData();
-
-				assertTrue(java.util.Arrays.equals(source, result));
-			} finally {
-				ois.close();
-			}
-		} finally {
-			oos.close();
-		}
-	}
-
-	@Test
-	public void testIOBigInt() throws Exception {
-
-		KeyPair pair = new OtrCryptoEngineImpl().generateDHKeyPair();
-		BigInteger source = ((DHPublicKey) pair.getPublic()).getY();
-
-		ByteArrayOutputStream out = new ByteArrayOutputStream();
-		OtrOutputStream oos = new OtrOutputStream(out);
-		try {
-			oos.writeBigInt(source);
-
-			byte[] converted = out.toByteArray();
-
-			ByteArrayInputStream bin = new ByteArrayInputStream(converted);
-			OtrInputStream ois = new OtrInputStream(bin);
-			try {
-				BigInteger result = ois.readBigInt();
-
-				assertTrue(source.compareTo(result) == 0);
-			} finally {
-				ois.close();
-			}
-		} finally {
-			oos.close();
-		}
-	}
-
-	@Test
-	public void testIODHPublicKey() throws Exception {
-		KeyPair pair = new OtrCryptoEngineImpl().generateDHKeyPair();
-
-		DHPublicKey source = (DHPublicKey) pair.getPublic();
-
-		ByteArrayOutputStream out = new ByteArrayOutputStream();
-		OtrOutputStream oos = new OtrOutputStream(out);
-		try {
-			oos.writeDHPublicKey(source);
-
-			byte[] converted = out.toByteArray();
-
-			ByteArrayInputStream bin = new ByteArrayInputStream(converted);
-			OtrInputStream ois = new OtrInputStream(bin);
-			try {
-				DHPublicKey result = ois.readDHPublicKey();
-
-				assertTrue(source.getY().compareTo(result.getY()) == 0);
-			} finally {
-				ois.close();
-			}
-		} finally {
-			oos.close();
-		}
-	}
-
-	@Test
-	public void testIODHKeyMessage() throws Exception {
-		KeyPair pair = new OtrCryptoEngineImpl().generateDHKeyPair();
-
-		DHKeyMessage source = new DHKeyMessage(OTRv.THREE, (DHPublicKey) pair
-				.getPublic());
-
-		String base64 = SerializationUtils.toString(source);
-		DHKeyMessage result = (DHKeyMessage) SerializationUtils
-				.toMessage(base64);
-
-		assertTrue(source.equals(result));
-	}
-
-	@Test
-	public void testIORevealSignature() throws Exception {
-		int protocolVersion = 1;
-		byte[] xEncrypted = new byte[] { 1, 2, 3, 4 };
-		byte[] xEncryptedMAC = new byte[SerializationConstants.TYPE_LEN_MAC];
-		for (int i = 0; i < xEncryptedMAC.length; i++)
-			xEncryptedMAC[i] = (byte) i;
-
-		byte[] revealedKey = new byte[] { 1, 2, 3, 4 };
-
-		RevealSignatureMessage source = new RevealSignatureMessage(
-				protocolVersion, xEncrypted, xEncryptedMAC, revealedKey);
-
-		String base64 = SerializationUtils.toString(source);
-		RevealSignatureMessage result = (RevealSignatureMessage) SerializationUtils
-				.toMessage(base64);
-
-		assertTrue(source.equals(result));
-	}
-}
->>>>>>> 0d005c94
+}